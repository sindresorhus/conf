--- conflicted
+++ resolved
@@ -107,7 +107,6 @@
 
 You would usually not need this, but could be useful if you want to interact with a file with a custom file extension that can be associated with your app. These might be simple save/export/preference files that are intended to be shareable or saved outside of the app.
 
-<<<<<<< HEAD
 #### validate
 
 type: `boolean`<br>
@@ -116,7 +115,7 @@
 Forces JSON validation of the config file.
 
 You would usually not need this, but could be useful if you do not have full control over the config file (e.g. when the file is created from a 3rd party library or application).
-=======
+
 #### projectSuffix
 
 Type: `string`<br>
@@ -129,7 +128,6 @@
 You can pass an empty string to remove the suffix.
 
 For example, on macOS, the config file will be stored in the `~/Library/Preferences/foo-nodejs` directory, where `foo` is the `projectName`.
->>>>>>> e38e1354
 
 ### Instance
 
