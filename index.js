--- conflicted
+++ resolved
@@ -16,16 +16,12 @@
 	constructor(opts) {
 		const pkgPath = pkgUp.sync(parentDir);
 
-<<<<<<< HEAD
-		// If the package.json was not found, avoid breaking with `require(null)`.
-		if (pkgPath) {
-			opts = Object.assign({projectName: require(pkgPath).name}, opts);
-		}
+		opts = Object.assign({
+			// if the package.json was not found, avoid breaking with `require(null)`
+			projectName: pkgPath && require(pkgPath).name
+		}, opts);
 
-		if (!opts || !opts.projectName) {
-=======
 		if (!opts.projectName && !opts.cwd) {
->>>>>>> 134308ab
 			throw new Error('Project name could not be inferred. Please specify the `projectName` option.');
 		}
 
