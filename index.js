/* eslint-disable node/no-deprecated-api */
'use strict';
const fs = require('fs');
const path = require('path');
const crypto = require('crypto');
const assert = require('assert');
const EventEmitter = require('events');
const dotProp = require('dot-prop');
const makeDir = require('make-dir');
const pkgUp = require('pkg-up');
const envPaths = require('env-paths');
const writeFileAtomic = require('write-file-atomic');

const plainObject = () => Object.create(null);

// Prevent caching of this module so module.parent is always accurate
delete require.cache[__filename];
const parentDir = path.dirname((module.parent && module.parent.filename) || '.');

class Conf {
	constructor(options) {
		const pkgPath = pkgUp.sync(parentDir);

		options = Object.assign({
			// Can't use `require` because of Webpack being annoying:
			// https://github.com/webpack/webpack/issues/196
			projectName: pkgPath && JSON.parse(fs.readFileSync(pkgPath, 'utf8')).name
		}, options);

		if (!options.projectName && !options.cwd) {
			throw new Error('Project name could not be inferred. Please specify the `projectName` option.');
		}

		options = Object.assign({
			configName: 'config',
			fileExtension: 'json'
		}, options);

		if (!options.cwd) {
			options.cwd = envPaths(options.projectName).config;
		}

		this.events = new EventEmitter();
		this.encryptionKey = options.encryptionKey;
<<<<<<< HEAD
		const fileExtension = options.fileExtension ? `.${options.fileExtension}` : '';
		this.path = path.resolve(options.cwd, `${options.configName}.${options.fileExtension}`);
		this.validate = options.validate;
=======

		const fileExtension = options.fileExtension ? `.${options.fileExtension}` : '';
		this.path = path.resolve(options.cwd, `${options.configName}${fileExtension}`);
>>>>>>> 5787a7c5

		const fileStore = this.store;
		const store = Object.assign(plainObject(), options.defaults, fileStore);
		try {
			assert.deepEqual(fileStore, store);
		} catch (_) {
			this.store = store;
		}
	}

	get(key, defaultValue) {
		return dotProp.get(this.store, key, defaultValue);
	}

	set(key, value) {
		if (typeof key !== 'string' && typeof key !== 'object') {
			throw new TypeError(`Expected \`key\` to be of type \`string\` or \`object\`, got ${typeof key}`);
		}

		if (typeof key !== 'object' && value === undefined) {
			throw new TypeError('Use `delete()` to clear values');
		}

		const {store} = this;

		if (typeof key === 'object') {
			for (const k of Object.keys(key)) {
				dotProp.set(store, k, key[k]);
			}
		} else {
			dotProp.set(store, key, value);
		}

		this.store = store;
	}

	has(key) {
		return dotProp.has(this.store, key);
	}

	delete(key) {
		const {store} = this;
		dotProp.delete(store, key);
		this.store = store;
	}

	clear() {
		this.store = plainObject();
	}

	onDidChange(key, callback) {
		if (typeof key !== 'string') {
			throw new TypeError(`Expected \`key\` to be of type \`string\`, got ${typeof key}`);
		}

		if (typeof callback !== 'function') {
			throw new TypeError(`Expected \`callback\` to be of type \`function\`, got ${typeof callback}`);
		}

		let currentValue = this.get(key);

		const onChange = () => {
			const oldValue = currentValue;
			const newValue = this.get(key);

			try {
				// TODO: Use `util.isDeepStrictEqual` when targeting Node.js 10
				assert.deepEqual(newValue, oldValue);
			} catch (_) {
				currentValue = newValue;
				callback.call(this, newValue, oldValue);
			}
		};

		this.events.on('change', onChange);
		return () => this.events.removeListener('change', onChange);
	}

	get size() {
		return Object.keys(this.store).length;
	}

	get store() {
		try {
			let data = fs.readFileSync(this.path, this.encryptionKey ? null : 'utf8');

			if (this.encryptionKey) {
				try {
					const decipher = crypto.createDecipher('aes-256-cbc', this.encryptionKey);
					data = Buffer.concat([decipher.update(data), decipher.final()]);
				} catch (_) {}
			}

			if (this.validate) {
				JSON.parse(data);
			}

			return Object.assign(plainObject(), JSON.parse(data));
		} catch (error) {
			if (error.code === 'ENOENT') {
				makeDir.sync(path.dirname(this.path));
				return plainObject();
			}

			if (error.name === 'SyntaxError') {
				return plainObject();
			}

			throw error;
		}
	}

	set store(value) {
		// Ensure the directory exists as it could have been deleted in the meantime
		makeDir.sync(path.dirname(this.path));

		let data = JSON.stringify(value, null, '\t');

		if (this.encryptionKey) {
			const cipher = crypto.createCipher('aes-256-cbc', this.encryptionKey);
			data = Buffer.concat([cipher.update(Buffer.from(data)), cipher.final()]);
		}

		writeFileAtomic.sync(this.path, data);
		this.events.emit('change');
	}

	// TODO: Use `Object.entries()` when targeting Node.js 8
	* [Symbol.iterator]() {
		const {store} = this;

		for (const key of Object.keys(store)) {
			yield [key, store[key]];
		}
	}
}

module.exports = Conf;<|MERGE_RESOLUTION|>--- conflicted
+++ resolved
@@ -42,15 +42,11 @@
 
 		this.events = new EventEmitter();
 		this.encryptionKey = options.encryptionKey;
-<<<<<<< HEAD
+
 		const fileExtension = options.fileExtension ? `.${options.fileExtension}` : '';
 		this.path = path.resolve(options.cwd, `${options.configName}.${options.fileExtension}`);
+    
 		this.validate = options.validate;
-=======
-
-		const fileExtension = options.fileExtension ? `.${options.fileExtension}` : '';
-		this.path = path.resolve(options.cwd, `${options.configName}${fileExtension}`);
->>>>>>> 5787a7c5
 
 		const fileStore = this.store;
 		const store = Object.assign(plainObject(), options.defaults, fileStore);
