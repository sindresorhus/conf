--- conflicted
+++ resolved
@@ -39,18 +39,10 @@
 		"cache"
 	],
 	"dependencies": {
-<<<<<<< HEAD
-		"ajv": "^6.7.0",
-		"dot-prop": "^4.1.0",
-		"env-paths": "^1.0.0",
-		"make-dir": "^2.0.0",
-		"pkg-up": "^2.0.0",
-=======
 		"dot-prop": "^4.2.0",
 		"env-paths": "^2.1.0",
 		"make-dir": "^2.1.0",
 		"pkg-up": "^3.0.1",
->>>>>>> bb26c4f0
 		"write-file-atomic": "^2.4.2"
 	},
 	"devDependencies": {
