{
	"name": "conf",
	"version": "6.0.0",
	"description": "Simple config handling for your app or module",
	"license": "MIT",
	"repository": "sindresorhus/conf",
	"author": {
		"name": "Sindre Sorhus",
		"email": "sindresorhus@gmail.com",
		"url": "sindresorhus.com"
	},
	"engines": {
		"node": ">=8"
	},
	"scripts": {
		"test": "xo && ava && tsd"
	},
	"files": [
		"index.js",
		"index.d.ts"
	],
	"keywords": [
		"config",
		"store",
		"app",
		"storage",
		"conf",
		"configuration",
		"settings",
		"preferences",
		"json",
		"data",
		"persist",
		"persistent",
		"save",
		"load",
		"read",
		"write",
		"cache"
	],
	"dependencies": {
<<<<<<< HEAD
		"ajv": "^6.10.0",
		"debounce-fn": "^3.0.1",
=======
		"ajv": "^6.10.2",
>>>>>>> bb24cfe3
		"dot-prop": "^5.0.0",
		"env-paths": "^2.2.0",
		"json-schema-typed": "^7.0.1",
		"make-dir": "^3.0.0",
		"onetime": "^5.1.0",
		"pkg-up": "^3.0.1",
		"semver": "^6.2.0",
		"write-file-atomic": "^3.0.0"
	},
	"devDependencies": {
<<<<<<< HEAD
		"@types/node": "^12.0.4",
		"ava": "^2.0.0",
		"clear-module": "^3.2.0",
		"del": "^4.1.0",
		"delay": "^4.3.0",
		"p-event": "^4.1.0",
=======
		"@types/node": "^12.7.4",
		"ava": "^2.3.0",
		"clear-module": "^4.0.0",
		"del": "^5.1.0",
>>>>>>> bb24cfe3
		"tempy": "^0.3.0",
		"tsd": "^0.7.4",
		"xo": "^0.24.0"
	}
}<|MERGE_RESOLUTION|>--- conflicted
+++ resolved
@@ -39,12 +39,8 @@
 		"cache"
 	],
 	"dependencies": {
-<<<<<<< HEAD
-		"ajv": "^6.10.0",
+		"ajv": "^6.10.2",
 		"debounce-fn": "^3.0.1",
-=======
-		"ajv": "^6.10.2",
->>>>>>> bb24cfe3
 		"dot-prop": "^5.0.0",
 		"env-paths": "^2.2.0",
 		"json-schema-typed": "^7.0.1",
@@ -55,19 +51,12 @@
 		"write-file-atomic": "^3.0.0"
 	},
 	"devDependencies": {
-<<<<<<< HEAD
-		"@types/node": "^12.0.4",
-		"ava": "^2.0.0",
-		"clear-module": "^3.2.0",
-		"del": "^4.1.0",
-		"delay": "^4.3.0",
-		"p-event": "^4.1.0",
-=======
 		"@types/node": "^12.7.4",
 		"ava": "^2.3.0",
 		"clear-module": "^4.0.0",
 		"del": "^5.1.0",
->>>>>>> bb24cfe3
+		"delay": "^4.3.0",
+		"p-event": "^4.1.0",
 		"tempy": "^0.3.0",
 		"tsd": "^0.7.4",
 		"xo": "^0.24.0"
