import fs from 'fs';
import path from 'path';
import {serial as test} from 'ava';
import tempy from 'tempy';
import del from 'del';
import pkgUp from 'pkg-up';
import clearModule from 'clear-module';
import pEvent from 'p-event';
import delay from 'delay';
import Conf from '.';

const fixture = '🦄';

test.beforeEach(t => {
	t.context.config = new Conf({cwd: tempy.directory()});
	t.context.configWithoutDotNotation = new Conf({cwd: tempy.directory(), accessPropertiesByDotNotation: false});
});

test('.get()', t => {
	t.is(t.context.config.get('foo'), undefined);
	t.is(t.context.config.get('foo', '🐴'), '🐴');
	t.context.config.set('foo', fixture);
	t.is(t.context.config.get('foo'), fixture);
});

test('.set()', t => {
	t.context.config.set('foo', fixture);
	t.context.config.set('baz.boo', fixture);
	t.is(t.context.config.get('foo'), fixture);
	t.is(t.context.config.get('baz.boo'), fixture);
});

test('.set() - with object', t => {
	t.context.config.set({
		foo1: 'bar1',
		foo2: 'bar2',
		baz: {
			boo: 'foo',
			foo: {
				bar: 'baz'
			}
		}
	});
	t.is(t.context.config.get('foo1'), 'bar1');
	t.is(t.context.config.get('foo2'), 'bar2');
	t.deepEqual(t.context.config.get('baz'), {boo: 'foo', foo: {bar: 'baz'}});
	t.is(t.context.config.get('baz.boo'), 'foo');
	t.deepEqual(t.context.config.get('baz.foo'), {bar: 'baz'});
	t.is(t.context.config.get('baz.foo.bar'), 'baz');
});

test('.set() - with undefined', t => {
	t.throws(() => {
		t.context.config.set('foo', undefined);
	}, 'Use `delete()` to clear values');
});

test('.set() - with unsupported values', t => {
	t.throws(() => {
		t.context.config.set('a', () => {});
	}, /not supported by JSON/);

	t.throws(() => {
		t.context.config.set('a', Symbol('a'));
	}, /not supported by JSON/);

	t.throws(() => {
		t.context.config.set({
			a: undefined
		});
	}, /not supported by JSON/);

	t.throws(() => {
		t.context.config.set({
			a: () => {}
		});
	}, /not supported by JSON/);

	t.throws(() => {
		t.context.config.set({
			a: Symbol('a')
		});
	}, /not supported by JSON/);
});

test('.set() - invalid key', t => {
	t.throws(() => {
		t.context.config.set(1, 'unicorn');
	}, 'Expected `key` to be of type `string` or `object`, got number');
});

test('.has()', t => {
	t.context.config.set('foo', fixture);
	t.context.config.set('baz.boo', fixture);
	t.true(t.context.config.has('foo'));
	t.true(t.context.config.has('baz.boo'));
	t.false(t.context.config.has('missing'));
});

test('.delete()', t => {
	const {config} = t.context;
	config.set('foo', 'bar');
	config.set('baz.boo', true);
	config.set('baz.foo.bar', 'baz');
	config.delete('foo');
	t.is(config.get('foo'), undefined);
	config.delete('baz.boo');
	t.not(config.get('baz.boo'), true);
	config.delete('baz.foo');
	t.not(config.get('baz.foo'), {bar: 'baz'});
	config.set('foo.bar.baz', {awesome: 'icecream'});
	config.set('foo.bar.zoo', {awesome: 'redpanda'});
	config.delete('foo.bar.baz');
	t.is(config.get('foo.bar.zoo.awesome'), 'redpanda');
});

test('.clear()', t => {
	t.context.config.set('foo', 'bar');
	t.context.config.set('foo1', 'bar1');
	t.context.config.set('baz.boo', true);
	t.context.config.clear();
	t.is(t.context.config.size, 0);
});

test('.size', t => {
	t.context.config.set('foo', 'bar');
	t.is(t.context.config.size, 1);
});

test('.store', t => {
	t.context.config.set('foo', 'bar');
	t.context.config.set('baz.boo', true);
	t.deepEqual(t.context.config.store, {
		foo: 'bar',
		baz: {
			boo: true
		}
	});
});

test('`defaults` option', t => {
	const config = new Conf({
		cwd: tempy.directory(),
		defaults: {
			foo: 'bar'
		}
	});

	t.is(config.get('foo'), 'bar');
});

test('`configName` option', t => {
	const configName = 'alt-config';
	const config = new Conf({
		cwd: tempy.directory(),
		configName
	});
	t.is(config.get('foo'), undefined);
	config.set('foo', fixture);
	t.is(config.get('foo'), fixture);
	t.is(path.basename(config.path, '.json'), configName);
});

test('no `suffix` option', t => {
	const config = new Conf();
	t.true(config.path.includes('-nodejs'));
});

test('with `suffix` option set to empty string', t => {
	const projectSuffix = '';
	const projectName = 'conf-temp1-project';
	const config = new Conf({projectSuffix, projectName});
	const configPathSegments = config.path.split(path.sep);
	const configRootIndex = configPathSegments.findIndex(segment => segment === projectName);
	t.true(configRootIndex >= 0 && configRootIndex < configPathSegments.length);
});

test('with `projectSuffix` option set to non-empty string', t => {
	const projectSuffix = 'new-projectSuffix';
	const projectName = 'conf-temp2-project';
	const config = new Conf({projectSuffix, projectName});
	const configPathSegments = config.path.split(path.sep);
	const expectedRootName = `${projectName}-${projectSuffix}`;
	const configRootIndex = configPathSegments.findIndex(segment => segment === expectedRootName);
	t.true(configRootIndex >= 0 && configRootIndex < configPathSegments.length);
});

test('`fileExtension` option', t => {
	const fileExtension = 'alt-ext';
	const config = new Conf({
		cwd: tempy.directory(),
		fileExtension
	});
	t.is(config.get('foo'), undefined);
	config.set('foo', fixture);
	t.is(config.get('foo'), fixture);
	t.is(path.extname(config.path), `.${fileExtension}`);
});

test('`fileExtension` option = empty string', t => {
	const configName = 'unicorn';
	const config = new Conf({
		cwd: tempy.directory(),
		fileExtension: '',
		configName
	});
	t.is(path.basename(config.path), configName);
});

test('`serialize` and `deserialize` options', t => {
	t.plan(4);
	const serialized = `foo:${fixture}`;
	const deserialized = {foo: fixture};
	const serialize = value => {
		t.is(value, deserialized);
		return serialized;
	};

	const deserialize = value => {
		t.is(value, serialized);
		return deserialized;
	};

	const config = new Conf({
		cwd: tempy.directory(),
		serialize,
		deserialize
	});
	t.deepEqual(config.store, {});
	config.store = deserialized;
	t.deepEqual(config.store, deserialized);
});

test('`projectName` option', t => {
	const projectName = 'conf-fixture-project-name';
	const config = new Conf({projectName});
	t.is(config.get('foo'), undefined);
	config.set('foo', fixture);
	t.is(config.get('foo'), fixture);
	t.true(config.path.includes(projectName));
	del.sync(config.path, {force: true});
});

test('ensure `.store` is always an object', t => {
	const cwd = tempy.directory();
	const config = new Conf({cwd});

	del.sync(cwd, {force: true});

	t.notThrows(() => {
		config.get('foo');
	});
});

test('instance is iterable', t => {
	t.context.config.set({
		foo: fixture,
		bar: fixture
	});
	t.deepEqual(
		[...t.context.config],
		[['foo', fixture], ['bar', fixture]]
	);
});

test('automatic `projectName` inference', t => {
	const config = new Conf();
	config.set('foo', fixture);
	t.is(config.get('foo'), fixture);
	t.true(config.path.includes('conf'));
	del.sync(config.path, {force: true});
});

test('`cwd` option overrides `projectName` option', t => {
	const cwd = tempy.directory();

	let config;
	t.notThrows(() => {
		config = new Conf({cwd, projectName: ''});
	});

	t.true(config.path.startsWith(cwd));
	t.is(config.get('foo'), undefined);
	config.set('foo', fixture);
	t.is(config.get('foo'), fixture);
	del.sync(config.path, {force: true});
});

test('safely handle missing package.json', t => {
	const pkgUpSyncOrig = pkgUp.sync;
	pkgUp.sync = () => null;

	let config;
	t.notThrows(() => {
		config = new Conf({projectName: 'conf-fixture-project-name'});
	});

	del.sync(config.path, {force: true});
	pkgUp.sync = pkgUpSyncOrig;
});

test('handle `cwd` being set and `projectName` not being set', t => {
	const pkgUpSyncOrig = pkgUp.sync;
	pkgUp.sync = () => null;

	let config;
	t.notThrows(() => {
		config = new Conf({cwd: 'conf-fixture-cwd'});
	});

	del.sync(path.dirname(config.path));
	pkgUp.sync = pkgUpSyncOrig;
});

// See #11
test('fallback to cwd if `module.filename` is `null`', t => {
	const preservedFilename = module.filename;
	module.filename = null;
	clearModule('.');

	let config;
	t.notThrows(() => {
		const Conf = require('.');
		config = new Conf({cwd: 'conf-fixture-fallback-module-filename-null'});
	});

	module.filename = preservedFilename;
	del.sync(path.dirname(config.path));
});

test('encryption', t => {
	const config = new Conf({cwd: tempy.directory(), encryptionKey: 'abc123'});
	t.is(config.get('foo'), undefined);
	t.is(config.get('foo', '🐴'), '🐴');
	config.set('foo', fixture);
	config.set('baz.boo', fixture);
	t.is(config.get('foo'), fixture);
	t.is(config.get('baz.boo'), fixture);
});

test('encryption - upgrade', t => {
	const cwd = tempy.directory();

	const before = new Conf({cwd});
	before.set('foo', fixture);
	t.is(before.get('foo'), fixture);

	const after = new Conf({cwd, encryptionKey: 'abc123'});
	t.is(after.get('foo'), fixture);
});

test('encryption - corrupt file', t => {
	const cwd = tempy.directory();

	const before = new Conf({cwd, encryptionKey: 'abc123'});
	before.set('foo', fixture);
	t.is(before.get('foo'), fixture);

	fs.appendFileSync(path.join(cwd, 'config.json'), 'corrupt file');

	const after = new Conf({cwd, encryptionKey: 'abc123'});
	t.is(after.get('foo'), undefined);
});

test('decryption - migration to initialization vector', t => {
	// The `test/config-encrypted-with-conf-4-1-0.json` file contains `{"unicorn": "🦄"}` JSON data which is encrypted with conf@4.1.0 and password `abcd1234`
	const config = new Conf({
		cwd: 'test',
		encryptionKey: 'abcd1234',
		configName: 'config-encrypted-with-conf-4-1-0'
	});

	t.deepEqual(config.store, {unicorn: '🦄'});
});

test('onDidChange()', t => {
	const {config} = t.context;

	t.plan(8);

	const checkFoo = (newValue, oldValue) => {
		t.is(newValue, '🐴');
		t.is(oldValue, fixture);
	};

	const checkBaz = (newValue, oldValue) => {
		t.is(newValue, '🐴');
		t.is(oldValue, fixture);
	};

	config.set('foo', fixture);
	let unsubscribe = config.onDidChange('foo', checkFoo);
	config.set('foo', '🐴');
	unsubscribe();
	config.set('foo', fixture);

	config.set('baz.boo', fixture);
	unsubscribe = config.onDidChange('baz.boo', checkBaz);
	config.set('baz.boo', '🐴');
	unsubscribe();
	config.set('baz.boo', fixture);

	const checkUndefined = (newValue, oldValue) => {
		t.is(oldValue, fixture);
		t.is(newValue, undefined);
	};

	const checkSet = (newValue, oldValue) => {
		t.is(oldValue, undefined);
		t.is(newValue, '🐴');
	};

	unsubscribe = config.onDidChange('foo', checkUndefined);
	config.delete('foo');
	unsubscribe();
	unsubscribe = config.onDidChange('foo', checkSet);
	config.set('foo', '🐴');
	unsubscribe();
	config.set('foo', fixture);
});

test('onDidAnyChange()', t => {
	const {config} = t.context;

	t.plan(8);

	const checkFoo = (newValue, oldValue) => {
		t.deepEqual(newValue, {foo: '🐴'});
		t.deepEqual(oldValue, {foo: fixture});
	};

	const checkBaz = (newValue, oldValue) => {
		t.deepEqual(newValue, {
			foo: fixture,
			baz: {boo: '🐴'}
		});
		t.deepEqual(oldValue, {
			foo: fixture,
			baz: {boo: fixture}
		});
	};

	config.set('foo', fixture);
	let unsubscribe = config.onDidAnyChange(checkFoo);
	config.set('foo', '🐴');
	unsubscribe();
	config.set('foo', fixture);

	config.set('baz.boo', fixture);
	unsubscribe = config.onDidAnyChange(checkBaz);
	config.set('baz.boo', '🐴');
	unsubscribe();
	config.set('baz.boo', fixture);

	const checkUndefined = (newValue, oldValue) => {
		t.deepEqual(oldValue, {
			foo: '🦄',
			baz: {boo: '🦄'}
		});

		t.deepEqual(newValue, {
			baz: {boo: fixture}
		});
	};

	const checkSet = (newValue, oldValue) => {
		t.deepEqual(oldValue, {
			baz: {boo: fixture}
		});

		t.deepEqual(newValue, {
			baz: {boo: '🦄'},
			foo: '🐴'
		});
	};

	unsubscribe = config.onDidAnyChange(checkUndefined);
	config.delete('foo');
	unsubscribe();
	unsubscribe = config.onDidAnyChange(checkSet);
	config.set('foo', '🐴');
	unsubscribe();
	config.set('foo', fixture);
});

// See #32
test('doesn\'t write to disk upon instanciation if and only if the store didn\'t change', t => {
	let exists = fs.existsSync(t.context.config.path);
	t.is(exists, false);

	const conf = new Conf({
		cwd: tempy.directory(),
		defaults: {
			foo: 'bar'
		}
	});
	exists = fs.existsSync(conf.path);
	t.is(exists, true);
});

test('`clearInvalidConfig` option - invalid data', t => {
	const config = new Conf({cwd: tempy.directory(), clearInvalidConfig: false});
	fs.writeFileSync(config.path, '🦄');

	t.throws(() => {
		config.store; // eslint-disable-line no-unused-expressions
	}, {instanceOf: SyntaxError});
});

test('`clearInvalidConfig` option - valid data', t => {
	const config = new Conf({cwd: tempy.directory(), clearInvalidConfig: false});
	config.set('foo', 'bar');
	t.deepEqual(config.store, {foo: 'bar'});
});

test('schema - should be an object', t => {
	const schema = 'object';
	t.throws(() => {
		new Conf({cwd: tempy.directory(), schema}); // eslint-disable-line no-new
	}, 'The `schema` option must be an object.');
});

test('schema - valid set', t => {
	const schema = {
		foo: {
			type: 'object',
			properties: {
				bar: {
					type: 'number'
				},
				foobar: {
					type: 'number',
					maximum: 100
				}
			}
		}
	};
	const config = new Conf({cwd: tempy.directory(), schema});
	t.notThrows(() => {
		config.set('foo', {bar: 1, foobar: 2});
	});
});

test('schema - one violation', t => {
	const schema = {
		foo: {
			type: 'string'
		}
	};
	const config = new Conf({cwd: tempy.directory(), schema});
	t.throws(() => {
		config.set('foo', 1);
	}, 'Config schema violation: `foo` should be string');
});

test('schema - multiple violations', t => {
	const schema = {
		foo: {
			type: 'object',
			properties: {
				bar: {
					type: 'number'
				},
				foobar: {
					type: 'number',
					maximum: 100
				}
			}
		}
	};
	const config = new Conf({cwd: tempy.directory(), schema});
	t.throws(() => {
		config.set('foo', {bar: '1', foobar: 101});
	}, 'Config schema violation: `foo.bar` should be number; `foo.foobar` should be <= 100');
});

test('schema - complex schema', t => {
	const schema = {
		foo: {
			type: 'string',
			maxLength: 3,
			pattern: '[def]+'
		},
		bar: {
			type: 'array',
			uniqueItems: true,
			maxItems: 3,
			items: {
				type: 'integer'
			}
		}
	};
	const config = new Conf({cwd: tempy.directory(), schema});
	t.throws(() => {
		config.set('foo', 'abca');
	}, 'Config schema violation: `foo` should NOT be longer than 3 characters; `foo` should match pattern "[def]+"');
	t.throws(() => {
		config.set('bar', [1, 1, 2, 'a']);
	}, 'Config schema violation: `bar` should NOT have more than 3 items; `bar[3]` should be integer; `bar` should NOT have duplicate items (items ## 1 and 0 are identical)');
});

test('schema - invalid write to config file', t => {
	const schema = {
		foo: {
			type: 'string'
		}
	};
	const cwd = tempy.directory();

	const config = new Conf({cwd, schema});
	fs.writeFileSync(path.join(cwd, 'config.json'), JSON.stringify({foo: 1}));
	t.throws(() => {
		config.get('foo');
	}, 'Config schema violation: `foo` should be string');
});

test('schema - default', t => {
	const schema = {
		foo: {
			type: 'string',
			default: 'bar'
		}
	};
	const config = new Conf({
		cwd: tempy.directory(),
		schema
	});
	t.is(config.get('foo'), 'bar');
});

test('schema - Conf defaults overwrites schema default', t => {
	const schema = {
		foo: {
			type: 'string',
			default: 'bar'
		}
	};
	const config = new Conf({
		cwd: tempy.directory(),
		defaults: {
			foo: 'foo'
		},
		schema
	});
	t.is(config.get('foo'), 'foo');
});

test('schema - validate Conf default', t => {
	const schema = {
		foo: {
			type: 'string'
		}
	};
	t.throws(() => {
		new Conf({ // eslint-disable-line no-new
			cwd: tempy.directory(),
			defaults: {
				foo: 1
			},
			schema
		});
	}, 'Config schema violation: `foo` should be string');
});

test('.get() - without dot notation', t => {
	t.is(t.context.configWithoutDotNotation.get('foo'), undefined);
	t.is(t.context.configWithoutDotNotation.get('foo', '🐴'), '🐴');
	t.context.configWithoutDotNotation.set('foo', fixture);
	t.is(t.context.configWithoutDotNotation.get('foo'), fixture);
});

test('.set() - without dot notation', t => {
	t.context.configWithoutDotNotation.set('foo', fixture);
	t.context.configWithoutDotNotation.set('baz.boo', fixture);
	t.is(t.context.configWithoutDotNotation.get('foo'), fixture);
	t.is(t.context.configWithoutDotNotation.get('baz.boo'), fixture);
});

test('.set() - with object - without dot notation', t => {
	t.context.configWithoutDotNotation.set({
		foo1: 'bar1',
		foo2: 'bar2',
		baz: {
			boo: 'foo',
			foo: {
				bar: 'baz'
			}
		}
	});
	t.is(t.context.configWithoutDotNotation.get('foo1'), 'bar1');
	t.is(t.context.configWithoutDotNotation.get('foo2'), 'bar2');
	t.deepEqual(t.context.configWithoutDotNotation.get('baz'), {boo: 'foo', foo: {bar: 'baz'}});
	t.is(t.context.configWithoutDotNotation.get('baz.boo'), undefined);
	t.is(t.context.configWithoutDotNotation.get('baz.foo.bar'), undefined);
});

test('.has() - without dot notation', t => {
	t.context.configWithoutDotNotation.set('foo', fixture);
	t.context.configWithoutDotNotation.set('baz.boo', fixture);
	t.true(t.context.configWithoutDotNotation.has('foo'));
	t.true(t.context.configWithoutDotNotation.has('baz.boo'));
	t.false(t.context.configWithoutDotNotation.has('missing'));
});

test('.delete() - without dot notation', t => {
	const {configWithoutDotNotation} = t.context;
	configWithoutDotNotation.set('foo', 'bar');
	configWithoutDotNotation.set('baz.boo', true);
	configWithoutDotNotation.set('baz.foo.bar', 'baz');
	configWithoutDotNotation.delete('foo');
	t.is(configWithoutDotNotation.get('foo'), undefined);
	configWithoutDotNotation.delete('baz.boo');
	t.not(configWithoutDotNotation.get('baz.boo'), true);
	configWithoutDotNotation.delete('baz.foo');
	t.not(configWithoutDotNotation.get('baz.foo'), {bar: 'baz'});
	configWithoutDotNotation.set('foo.bar.baz', {awesome: 'icecream'});
	configWithoutDotNotation.set('foo.bar.zoo', {awesome: 'redpanda'});
	configWithoutDotNotation.delete('foo.bar.baz');
	t.deepEqual(configWithoutDotNotation.get('foo.bar.zoo'), {awesome: 'redpanda'});
});

<<<<<<< HEAD
test('`watch` option watches for config file changes by another process', async t => {
	if (process.platform === 'darwin' && process.version.split('.')[0] === 'v8') {
		t.plan(0);
		return;
	}

	const cwd = tempy.directory();
	const conf1 = new Conf({cwd, watch: true});
	const conf2 = new Conf({cwd});
	conf1.set('foo', '👾');

	t.plan(4);

	const checkFoo = (newValue, oldValue) => {
		t.is(newValue, '🐴');
		t.is(oldValue, '👾');
	};

	t.is(conf2.get('foo'), '👾');
	t.is(conf1.path, conf2.path);
	conf1.onDidChange('foo', checkFoo);

	(async () => {
		await delay(50);
		conf2.set('foo', '🐴');
	})();

	await pEvent(conf1.events, 'change');
});

test('`watch` option watches for config file changes by file write', async t => {
	// TODO: Remove this when targeting Node.js 10.
	if (process.platform === 'darwin' && process.version.split('.')[0] === 'v8') {
		t.plan(0);
		return;
	}

	const cwd = tempy.directory();
	const conf = new Conf({cwd, watch: true});
	conf.set('foo', '🐴');

	t.plan(2);

	const checkFoo = (newValue, oldValue) => {
		t.is(newValue, '🦄');
		t.is(oldValue, '🐴');
	};

	conf.onDidChange('foo', checkFoo);

	(async () => {
		await delay(50);
		fs.writeFileSync(path.join(cwd, 'config.json'), JSON.stringify({foo: '🦄'}));
	})();

	await pEvent(conf.events, 'change');
=======
test('migrations - should save the project version as the initial migrated version', t => {
	const cwd = tempy.directory();

	const conf = new Conf({cwd, projectVersion: '0.0.2', migrations: {}});

	t.is(conf._get('__internal__.migrations.version'), '0.0.2');
});

test('migrations - should save the project version when a migration occurs', t => {
	const cwd = tempy.directory();

	const migrations = {
		'0.0.3': store => {
			store.set('foo', 'cool stuff');
		}
	};

	const conf = new Conf({cwd, projectVersion: '0.0.2', migrations});

	t.is(conf._get('__internal__.migrations.version'), '0.0.2');

	const conf2 = new Conf({cwd, projectVersion: '0.0.4', migrations});

	t.is(conf2._get('__internal__.migrations.version'), '0.0.4');
	t.is(conf2.get('foo'), 'cool stuff');
});

test('migrations - should NOT run the migration when the version doesn\'t change', t => {
	const cwd = tempy.directory();

	const migrations = {
		'1.0.0': store => {
			store.set('foo', 'cool stuff');
		}
	};

	const conf = new Conf({cwd, projectVersion: '0.0.2', migrations});
	t.is(conf._get('__internal__.migrations.version'), '0.0.2');
	t.false(conf.has('foo'));

	const conf2 = new Conf({cwd, projectVersion: '0.0.2', migrations});

	t.is(conf2._get('__internal__.migrations.version'), '0.0.2');
	t.false(conf2.has('foo'));
});

test('migrations - should run the migration when the version changes', t => {
	const cwd = tempy.directory();

	const migrations = {
		'1.0.0': store => {
			store.set('foo', 'cool stuff');
		}
	};

	const conf = new Conf({cwd, projectVersion: '0.0.2', migrations});
	t.is(conf._get('__internal__.migrations.version'), '0.0.2');
	t.false(conf.has('foo'));

	const conf2 = new Conf({cwd, projectVersion: '1.1.0', migrations});

	t.is(conf2._get('__internal__.migrations.version'), '1.1.0');
	t.true(conf2.has('foo'));
	t.is(conf2.get('foo'), 'cool stuff');
});

test('migrations - should infer the applicationVersion from the package.json when it isn\'t specified', t => {
	const cwd = tempy.directory();

	const conf = new Conf({cwd, migrations: {
		'2000.0.0': store => {
			store.set('foo', 'bar');
		}
	}});

	t.false(conf.has('foo'));
	t.is(conf._get('__internal__.migrations.version'), require('./package.json').version);
});

test('migrations - should NOT throw an error when project version is unspecified but there are no migrations', t => {
	const cwd = tempy.directory();

	t.notThrows(() => {
		const conf = new Conf({cwd});
		conf.clear();
	});
});

test('migrations - should not create the previous migration key if the migrations aren\'t needed', t => {
	const cwd = tempy.directory();

	const conf = new Conf({cwd});
	t.false(conf.has('__internal__.migrations.version'));
});

test('migrations error handling - should rollback changes if a migration failed', t => {
	const cwd = tempy.directory();

	const failingMigrations = {
		'1.0.0': store => {
			store.set('foo', 'initial update');
		},
		'1.0.1': store => {
			store.set('foo', 'updated before crash');

			throw new Error('throw the migration and rollback');

			// eslint-disable-next-line no-unreachable
			store.set('foo', 'can you reach here?');
		}
	};

	const passingMigrations = {
		'1.0.0': store => {
			store.set('foo', 'initial update');
		}
	};

	let conf = new Conf({cwd, projectVersion: '1.0.0', migrations: passingMigrations});

	t.throws(() => {
		conf = new Conf({cwd, projectVersion: '1.0.2', migrations: failingMigrations});
	}, /throw the migration and rollback/);

	t.is(conf._get('__internal__.migrations.version'), '1.0.0');
	t.true(conf.has('foo'));
	t.is(conf.get('foo'), 'initial update');
});

test('__internal__ keys - should not be accessible by the user', t => {
	const cwd = tempy.directory();

	const conf = new Conf({cwd});

	t.throws(() => {
		conf.set('__internal__.you-shall', 'not-pass');
	}, /Please don't use the __internal__ key/);
});

test('__internal__ keys - should not be accessible by the user even without dot notation', t => {
	const cwd = tempy.directory();

	const conf = new Conf({cwd, accessPropertiesByDotNotation: false});

	t.throws(() => {
		conf.set({
			__internal__: {
				'you-shall': 'not-pass'
			}
		});
	}, /Please don't use the __internal__ key/);
});

test('__internal__ keys - should only match specific "__internal__" entry', t => {
	const cwd = tempy.directory();

	const conf = new Conf({cwd});

	t.notThrows(() => {
		conf.set('__internal__foo.you-shall', 'not-pass');
	});
>>>>>>> bb24cfe3
});<|MERGE_RESOLUTION|>--- conflicted
+++ resolved
@@ -719,7 +719,6 @@
 	t.deepEqual(configWithoutDotNotation.get('foo.bar.zoo'), {awesome: 'redpanda'});
 });
 
-<<<<<<< HEAD
 test('`watch` option watches for config file changes by another process', async t => {
 	if (process.platform === 'darwin' && process.version.split('.')[0] === 'v8') {
 		t.plan(0);
@@ -776,7 +775,6 @@
 	})();
 
 	await pEvent(conf.events, 'change');
-=======
 test('migrations - should save the project version as the initial migrated version', t => {
 	const cwd = tempy.directory();
 
@@ -938,5 +936,4 @@
 	t.notThrows(() => {
 		conf.set('__internal__foo.you-shall', 'not-pass');
 	});
->>>>>>> bb24cfe3
 });