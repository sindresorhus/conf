--- conflicted
+++ resolved
@@ -420,7 +420,170 @@
 	t.is(exists, true);
 });
 
-<<<<<<< HEAD
+test('`clearInvalidConfig` option - invalid data', t => {
+	const conf = new Conf({cwd: tempy.directory(), clearInvalidConfig: false});
+	fs.writeFileSync(conf.path, '🦄');
+
+	t.throws(() => {
+		conf.store; // eslint-disable-line no-unused-expressions
+	}, {instanceOf: SyntaxError});
+});
+
+test('`clearInvalidConfig` option - valid data', t => {
+	const conf = new Conf({cwd: tempy.directory(), clearInvalidConfig: false});
+	conf.set('foo', 'bar');
+	t.deepEqual(conf.store, {foo: 'bar'});
+});
+
+test('schema - should be an object', t => {
+	const schema = 'object';
+	t.throws(() => {
+		new Conf({cwd: tempy.directory(), schema}); // eslint-disable-line no-new
+	}, 'The `schema` option must be an object.');
+});
+
+test('schema - valid set', t => {
+	const schema = {
+		foo: {
+			type: 'object',
+			properties: {
+				bar: {
+					type: 'number'
+				},
+				foobar: {
+					type: 'number',
+					maximum: 100
+				}
+			}
+		}
+	};
+	const conf = new Conf({cwd: tempy.directory(), schema});
+	t.notThrows(() => {
+		conf.set('foo', {bar: 1, foobar: 2});
+	});
+});
+
+test('schema - one violation', t => {
+	const schema = {
+		foo: {
+			type: 'string'
+		}
+	};
+	const conf = new Conf({cwd: tempy.directory(), schema});
+	t.throws(() => {
+		conf.set('foo', 1);
+	}, 'Config schema violation: `foo` should be string');
+});
+
+test('schema - multiple violations', t => {
+	const schema = {
+		foo: {
+			type: 'object',
+			properties: {
+				bar: {
+					type: 'number'
+				},
+				foobar: {
+					type: 'number',
+					maximum: 100
+				}
+			}
+		}
+	};
+	const conf = new Conf({cwd: tempy.directory(), schema});
+	t.throws(() => {
+		conf.set('foo', {bar: '1', foobar: 101});
+	}, 'Config schema violation: `foo.bar` should be number; `foo.foobar` should be <= 100');
+});
+
+test('schema - complex schema', t => {
+	const schema = {
+		foo: {
+			type: 'string',
+			maxLength: 3,
+			pattern: '[def]+'
+		},
+		bar: {
+			type: 'array',
+			uniqueItems: true,
+			maxItems: 3,
+			items: {
+				type: 'integer'
+			}
+		}
+	};
+	const conf = new Conf({cwd: tempy.directory(), schema});
+	t.throws(() => {
+		conf.set('foo', 'abca');
+	}, 'Config schema violation: `foo` should NOT be longer than 3 characters; `foo` should match pattern "[def]+"');
+	t.throws(() => {
+		conf.set('bar', [1, 1, 2, 'a']);
+	}, 'Config schema violation: `bar` should NOT have more than 3 items; `bar[3]` should be integer; `bar` should NOT have duplicate items (items ## 1 and 0 are identical)');
+});
+
+test('schema - invalid write to config file', t => {
+	const schema = {
+		foo: {
+			type: 'string'
+		}
+	};
+	const cwd = tempy.directory();
+
+	const conf = new Conf({cwd, schema});
+	fs.writeFileSync(path.join(cwd, 'config.json'), JSON.stringify({foo: 1}));
+	t.throws(() => {
+		conf.get('foo');
+	}, 'Config schema violation: `foo` should be string');
+});
+
+test('schema - default', t => {
+	const schema = {
+		foo: {
+			type: 'string',
+			default: 'bar'
+		}
+	};
+	const conf = new Conf({
+		cwd: tempy.directory(),
+		schema
+	});
+	t.is(conf.get('foo'), 'bar');
+});
+
+test('schema - Conf defaults overwrites schema default', t => {
+	const schema = {
+		foo: {
+			type: 'string',
+			default: 'bar'
+		}
+	};
+	const conf = new Conf({
+		cwd: tempy.directory(),
+		defaults: {
+			foo: 'foo'
+		},
+		schema
+	});
+	t.is(conf.get('foo'), 'foo');
+});
+
+test('schema - validate Conf default', t => {
+	const schema = {
+		foo: {
+			type: 'string'
+		}
+	};
+	t.throws(() => {
+		new Conf({ // eslint-disable-line no-new
+			cwd: tempy.directory(),
+			defaults: {
+				foo: 1
+			},
+			schema
+		});
+	}, 'Config schema violation: `foo` should be string');
+});
+
 test('migrates to the next version', t => {
 	const cwd = tempy.directory();
 	const conf1 = new Conf({cwd});
@@ -467,168 +630,4 @@
 	const {conf} = t.context;
 
 	t.is(conf.get('__packageVersion__'), undefined);
-=======
-test('`clearInvalidConfig` option - invalid data', t => {
-	const conf = new Conf({cwd: tempy.directory(), clearInvalidConfig: false});
-	fs.writeFileSync(conf.path, '🦄');
-
-	t.throws(() => {
-		conf.store; // eslint-disable-line no-unused-expressions
-	}, {instanceOf: SyntaxError});
-});
-
-test('`clearInvalidConfig` option - valid data', t => {
-	const conf = new Conf({cwd: tempy.directory(), clearInvalidConfig: false});
-	conf.set('foo', 'bar');
-	t.deepEqual(conf.store, {foo: 'bar'});
-});
-
-test('schema - should be an object', t => {
-	const schema = 'object';
-	t.throws(() => {
-		new Conf({cwd: tempy.directory(), schema}); // eslint-disable-line no-new
-	}, 'The `schema` option must be an object.');
-});
-
-test('schema - valid set', t => {
-	const schema = {
-		foo: {
-			type: 'object',
-			properties: {
-				bar: {
-					type: 'number'
-				},
-				foobar: {
-					type: 'number',
-					maximum: 100
-				}
-			}
-		}
-	};
-	const conf = new Conf({cwd: tempy.directory(), schema});
-	t.notThrows(() => {
-		conf.set('foo', {bar: 1, foobar: 2});
-	});
-});
-
-test('schema - one violation', t => {
-	const schema = {
-		foo: {
-			type: 'string'
-		}
-	};
-	const conf = new Conf({cwd: tempy.directory(), schema});
-	t.throws(() => {
-		conf.set('foo', 1);
-	}, 'Config schema violation: `foo` should be string');
-});
-
-test('schema - multiple violations', t => {
-	const schema = {
-		foo: {
-			type: 'object',
-			properties: {
-				bar: {
-					type: 'number'
-				},
-				foobar: {
-					type: 'number',
-					maximum: 100
-				}
-			}
-		}
-	};
-	const conf = new Conf({cwd: tempy.directory(), schema});
-	t.throws(() => {
-		conf.set('foo', {bar: '1', foobar: 101});
-	}, 'Config schema violation: `foo.bar` should be number; `foo.foobar` should be <= 100');
-});
-
-test('schema - complex schema', t => {
-	const schema = {
-		foo: {
-			type: 'string',
-			maxLength: 3,
-			pattern: '[def]+'
-		},
-		bar: {
-			type: 'array',
-			uniqueItems: true,
-			maxItems: 3,
-			items: {
-				type: 'integer'
-			}
-		}
-	};
-	const conf = new Conf({cwd: tempy.directory(), schema});
-	t.throws(() => {
-		conf.set('foo', 'abca');
-	}, 'Config schema violation: `foo` should NOT be longer than 3 characters; `foo` should match pattern "[def]+"');
-	t.throws(() => {
-		conf.set('bar', [1, 1, 2, 'a']);
-	}, 'Config schema violation: `bar` should NOT have more than 3 items; `bar[3]` should be integer; `bar` should NOT have duplicate items (items ## 1 and 0 are identical)');
-});
-
-test('schema - invalid write to config file', t => {
-	const schema = {
-		foo: {
-			type: 'string'
-		}
-	};
-	const cwd = tempy.directory();
-
-	const conf = new Conf({cwd, schema});
-	fs.writeFileSync(path.join(cwd, 'config.json'), JSON.stringify({foo: 1}));
-	t.throws(() => {
-		conf.get('foo');
-	}, 'Config schema violation: `foo` should be string');
-});
-
-test('schema - default', t => {
-	const schema = {
-		foo: {
-			type: 'string',
-			default: 'bar'
-		}
-	};
-	const conf = new Conf({
-		cwd: tempy.directory(),
-		schema
-	});
-	t.is(conf.get('foo'), 'bar');
-});
-
-test('schema - Conf defaults overwrites schema default', t => {
-	const schema = {
-		foo: {
-			type: 'string',
-			default: 'bar'
-		}
-	};
-	const conf = new Conf({
-		cwd: tempy.directory(),
-		defaults: {
-			foo: 'foo'
-		},
-		schema
-	});
-	t.is(conf.get('foo'), 'foo');
-});
-
-test('schema - validate Conf default', t => {
-	const schema = {
-		foo: {
-			type: 'string'
-		}
-	};
-	t.throws(() => {
-		new Conf({ // eslint-disable-line no-new
-			cwd: tempy.directory(),
-			defaults: {
-				foo: 1
-			},
-			schema
-		});
-	}, 'Config schema violation: `foo` should be string');
->>>>>>> 0628bb65
 });